--- conflicted
+++ resolved
@@ -128,11 +128,8 @@
 drf-yaml = "^3.0.1"
 google-generativeai = "^0.3.1"
 scrapy-playwright = "^0.0.33"
-<<<<<<< HEAD
 mysqlclient = "^2.2.4"
-=======
 django-ratelimit = "^4.1.0"
->>>>>>> 26b111df
 
 [tool.poetry.extras]
 networking = ["junos-eznc"]
